--- conflicted
+++ resolved
@@ -2,26 +2,15 @@
   "jupyter-lite-schema-version": 0,
   "jupyter-config-data": {
     "appName": "JupyterLite",
-<<<<<<< HEAD
+    "appVersion": "0.1.0-alpha.24",
+    "baseUrl": "./",
     "appUrl": "./lab",
-    "appVersion": "0.1.0-alpha.18",
-=======
-    "appVersion": "0.1.0-alpha.24",
->>>>>>> a03ce00f
-    "baseUrl": "./",
     "faviconUrl": "./lab/favicon.ico",
     "federated_extensions": [],
     "fullLabextensionsUrl": "./extensions",
     "fullMathjaxUrl": "https://cdnjs.cloudflare.com/ajax/libs/mathjax/2.7.5/MathJax.js",
-<<<<<<< HEAD
-    "fullStaticUrl": "./lab/build",
+    "fullStaticUrl": "./build",
     "licensesUrl": "./lab/api/licenses",
-    "mathjaxConfig": "TeX-AMS_CHTML-full,Safe",
-    "settingsUrl": "./lab/build/schemas",
-    "themesUrl": "./lab/build/themes"
-=======
-    "fullStaticUrl": "./build",
     "mathjaxConfig": "TeX-AMS_CHTML-full,Safe"
->>>>>>> a03ce00f
   }
 }