--- conflicted
+++ resolved
@@ -1,360 +1,4 @@
 {
-<<<<<<< HEAD
- "cells": [
-  {
-   "cell_type": "markdown",
-   "metadata": {},
-   "source": [
-    "# Installing and importing Python packages in `pyolite`\n",
-    "\n",
-    "`pyolite`, the default Python kernel for JupyterLite powered by\n",
-    "[pyodide](https://pyodide.org), supports installing packages from a number of sources:\n",
-    "\n",
-    "- packages distributed with `pyodide`\n",
-    "  - these do not need to be explicitly installed\n",
-    "- packages and shims distributed along with `pyolite`\n",
-    "  - this includes some compatibility shims for the Jupyter stack\n",
-    "- custom packages deployed with a JupyterLite site\n",
-    "- pure python wheel packages on PyPI\n",
-    "  - ending in _exactly_ `py3-none-any.whl`\n",
-    "- or specially compiled wheels for the _exactly_ the version of pyodide and emscripten\n",
-    "  installed\n",
-    "  - ending in e.g. `cp310-cp310-emscripten_3_1_14_wasm32.whl`"
-   ]
-  },
-  {
-   "cell_type": "markdown",
-   "metadata": {},
-   "source": [
-    "## Recommended: `%pip install -q`\n",
-    "\n",
-    "The **recommended** way to install packages in pyolite is the `%pip` magic:"
-   ]
-  },
-  {
-   "cell_type": "code",
-   "execution_count": null,
-   "metadata": {},
-   "outputs": [],
-   "source": [
-    "%pip install -q \"traitlets >=5\" ipython"
-   ]
-  },
-  {
-   "cell_type": "markdown",
-   "metadata": {},
-   "source": [
-    "```{hint}\n",
-    "- `%pip` helps keep your notebooks **portable** between different IPython runtimes.\n",
-    "- `-q` helps keep this \"setup\" step reasonable when run under `ipykernel`\n",
-    "```\n",
-    "\n",
-    "`%pip` supports a number of additional options:"
-   ]
-  },
-  {
-   "cell_type": "code",
-   "execution_count": null,
-   "metadata": {},
-   "outputs": [],
-   "source": [
-    "%pip --help"
-   ]
-  },
-  {
-   "cell_type": "markdown",
-   "metadata": {},
-   "source": [
-    "### `--requirements`\n",
-    "\n",
-    "In addition to (or instead of) package names, any number of `--requirements` (or\n",
-    "shorthand `-r`) may be given, pointing to [requirements files][reqs-txt].\n",
-    "\n",
-    "[reqs-txt]: https://pip.pypa.io/en/stable/reference/requirements-file-format\n",
-    "\n",
-    "These can be relative or absolute (though this can be tricky to predict)."
-   ]
-  },
-  {
-   "cell_type": "code",
-   "execution_count": null,
-   "metadata": {},
-   "outputs": [],
-   "source": [
-    "%pip install -r data/requirements.txt"
-   ]
-  },
-  {
-   "cell_type": "markdown",
-   "metadata": {},
-   "source": [
-    "```{hint}\n",
-    "Using a `requirements.txt` is a good way to separate your content from your environment,\n",
-    "and could be combined with other techniques to make even more portable notebooks.\n",
-    "```"
-   ]
-  },
-  {
-   "cell_type": "markdown",
-   "metadata": {},
-   "source": [
-    "#### `requirement.txt` lines\n",
-    "\n",
-    "A number of simple types of requirement specifications are supported, including:\n",
-    "\n",
-    "- package names\n",
-    "- package names with version specifiers supported by `micropip`\n",
-    "- local `.whl` archives\n",
-    "- URLs of `.whl` archives\n",
-    "- `-r` to _more_ requirements files\n",
-    "  - relative to the _requiring_ file, not the `%pip` working directory\n",
-    "\n",
-    "Some known **unsupported** features:\n",
-    "\n",
-    "- `.` or other local package paths\n",
-    "  - but you _could_\n",
-    "    - `%pip install` a build tool (e.g. `flit`)\n",
-    "      - use its Python API\n",
-    "        - install the resulting `.whl`\n",
-    "- `--editable` (or `-e.`) local or remote paths\n",
-    "- any version control system (VCS) paths\n",
-    "- non-`.whl` URLs or local archives\n",
-    "- `--constraint` (or `-c`) contraint files\n",
-    "- platform specifiers following `;`\n",
-    "  - though this may be achievable"
-   ]
-  },
-  {
-   "cell_type": "markdown",
-   "metadata": {},
-   "source": [
-    "### Dealing with (missing) dependencies\n",
-    "\n",
-    "Even if a PyPI package _would be_ installable on pyolite, sometimes its dependencies\n",
-    "won't be."
-   ]
-  },
-  {
-   "cell_type": "code",
-   "execution_count": null,
-   "metadata": {},
-   "outputs": [],
-   "source": [
-    "try:\n",
-    "    %pip install jupyter_server\n",
-    "except Exception as err:\n",
-    "    print(err)"
-   ]
-  },
-  {
-   "cell_type": "markdown",
-   "metadata": {},
-   "source": [
-    "### `--verbose`\n",
-    "\n",
-    "As the real `pip` doesn't have an equivalent, `%pip` in pyolite maps the `--verbose`\n",
-    "flag to `keep_going`."
-   ]
-  },
-  {
-   "cell_type": "code",
-   "execution_count": null,
-   "metadata": {},
-   "outputs": [],
-   "source": [
-    "try:\n",
-    "    %pip install --verbose jupyter_server\n",
-    "except Exception as err:\n",
-    "    print(err)"
-   ]
-  },
-  {
-   "cell_type": "markdown",
-   "metadata": {},
-   "source": [
-    "```{warning}\n",
-    "Leaving this on for real `pip` generates a **lot** of output!\n",
-    "```"
-   ]
-  },
-  {
-   "cell_type": "markdown",
-   "metadata": {},
-   "source": [
-    "### `--no-deps`\n",
-    "\n",
-    "If some missing dependencies don't bother you, you can forge ahead without _any_\n",
-    "dependencies with the `--no-deps` flag."
-   ]
-  },
-  {
-   "cell_type": "code",
-   "execution_count": null,
-   "metadata": {},
-   "outputs": [],
-   "source": [
-    "%pip install jupyter_server --no-deps\n",
-    "import jupyter_server\n",
-    "\n",
-    "jupyter_server.__version__"
-   ]
-  },
-  {
-   "cell_type": "markdown",
-   "metadata": {},
-   "source": [
-    "While importable, it won't have all of its features, and may require special approaches\n",
-    "to access features."
-   ]
-  },
-  {
-   "cell_type": "code",
-   "execution_count": null,
-   "metadata": {},
-   "outputs": [],
-   "source": [
-    "try:\n",
-    "    import jupyter_server.services.contents.filemanager\n",
-    "except Exception as err:\n",
-    "    print(err)"
-   ]
-  },
-  {
-   "cell_type": "markdown",
-   "metadata": {},
-   "source": [
-    "Going down this road can be long, depending on how much you really need a particular\n",
-    "function."
-   ]
-  },
-  {
-   "cell_type": "markdown",
-   "metadata": {},
-   "source": [
-    "## The Hard Way\n",
-    "\n",
-    "The `piplite` package is importable, and can be used directly."
-   ]
-  },
-  {
-   "cell_type": "markdown",
-   "metadata": {},
-   "source": [
-    "### Importing `piplite`\n",
-    "\n",
-    "`piplite` needs to be imported before it is used."
-   ]
-  },
-  {
-   "cell_type": "code",
-   "execution_count": null,
-   "metadata": {},
-   "outputs": [],
-   "source": [
-    "import piplite"
-   ]
-  },
-  {
-   "cell_type": "markdown",
-   "metadata": {},
-   "source": [
-    "This package **won't** be installable in a \"traditional\" IPython installation, so you\n",
-    "can gate it with an import check:"
-   ]
-  },
-  {
-   "cell_type": "code",
-   "execution_count": null,
-   "metadata": {},
-   "outputs": [],
-   "source": [
-    "try:\n",
-    "    import piplite\n",
-    "except ImportError:\n",
-    "    piplite = None"
-   ]
-  },
-  {
-   "cell_type": "markdown",
-   "metadata": {},
-   "source": [
-    "### `piplite.install`\n",
-    "\n",
-    "> `piplite.install` is a wrapper around\n",
-    "> [`micropip.install`](https://pyodide.org/en/stable/usage/loading-packages.html#micropip),\n",
-    "> and offers more browser-focused options than `%pip`\n",
-    "\n",
-    "```{warning}\n",
-    "Due to browser limitations, `piplite.install` is an _asynchronous` function, so it must be `await`ed.\n",
-    "```\n",
-    "\n",
-    "`piplite.install` supports either a single package:"
-   ]
-  },
-  {
-   "cell_type": "code",
-   "execution_count": null,
-   "metadata": {},
-   "outputs": [],
-   "source": [
-    "await piplite.install(\"traitlets\")"
-   ]
-  },
-  {
-   "cell_type": "markdown",
-   "metadata": {},
-   "source": [
-    "or a list of packages:"
-   ]
-  },
-  {
-   "cell_type": "code",
-   "execution_count": null,
-   "metadata": {},
-   "outputs": [],
-   "source": [
-    "await piplite.install([\"traitlets\", \"IPython\"])"
-   ]
-  },
-  {
-   "cell_type": "markdown",
-   "metadata": {},
-   "source": [
-    "It also has many additional options:"
-   ]
-  },
-  {
-   "cell_type": "code",
-   "execution_count": null,
-   "metadata": {},
-   "outputs": [],
-   "source": [
-    "?piplite.install"
-   ]
-  }
- ],
- "metadata": {
-  "kernelspec": {
-   "display_name": "Python (Pyodide)",
-   "language": "python",
-   "name": "python"
-  },
-  "language_info": {
-   "codemirror_mode": {
-    "name": "python",
-    "version": 3
-   },
-   "file_extension": ".py",
-   "mimetype": "text/x-python",
-   "name": "python",
-   "nbconvert_exporter": "python",
-   "pygments_lexer": "ipython3",
-   "version": "3.8"
-  }
- },
- "nbformat": 4,
- "nbformat_minor": 4
-=======
   "metadata": {
     "kernelspec": {
       "display_name": "Python (Pyodide)",
@@ -558,5 +202,4 @@
       "outputs": []
     }
   ]
->>>>>>> 2c1780de
 }